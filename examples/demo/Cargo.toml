--- conflicted
+++ resolved
@@ -13,11 +13,6 @@
 ratzilla = { path = "../../" }
 tachyonfx = { version = "0.15.0", default-features = false, features = ["web-time"] }
 web-time = "1.1.0"
-<<<<<<< HEAD
 console_error_panic_hook = "0.1.7"
-wasm-bindgen = "0.2.100"
-
-=======
 examples-shared = { path = "../shared" }
->>>>>>> 248e6a7a
 # tui-big-text = "0.6.1"