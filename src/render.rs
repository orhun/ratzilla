use ratatui::{prelude::Backend, Frame, Terminal};
use std::{cell::RefCell, rc::Rc};
use web_sys::{wasm_bindgen::prelude::*, window};

use crate::event::KeyEvent;

/// Trait for rendering on the web.
///
/// It provides all the necessary methods to render the terminal on the web
/// and also interact with the browser such as handling key events.
pub trait WebRenderer {
    /// Renders the terminal on the web.
    ///
    /// This method takes a closure that will be called on every update
    /// that the browser makes during [`requestAnimationFrame`] calls.
    ///
    /// TODO: Clarify and validate this.
    ///
    /// [`requestAnimationFrame`]: https://developer.mozilla.org/en-US/docs/Web/API/Window/requestAnimationFrame
    fn draw_web<F>(self, render_callback: F)
    where
        F: FnMut(&mut Frame) + 'static;

    /// Handles key events.
    ///
    /// This method takes a closure that will be called on every `keydown`
    /// event.
    fn on_key_event<F>(&self, mut callback: F)
    where
        F: FnMut(KeyEvent) + 'static,
    {
        let closure = Closure::<dyn FnMut(_)>::new(move |event: web_sys::KeyboardEvent| {
            callback(event.into());
        });
        let window = window().unwrap();
        let document = window.document().unwrap();
        document
            .add_event_listener_with_callback("keydown", closure.as_ref().unchecked_ref())
            .unwrap();
        closure.forget();
    }

    /// Requests an animation frame.
    fn request_animation_frame(f: &Closure<dyn FnMut()>) {
        window()
            .unwrap()
            .request_animation_frame(f.as_ref().unchecked_ref())
            .unwrap();
    }
}

/// Implement [`WebRenderer`] for Ratatui's [`Terminal`].
///
/// This implementation creates a loop that calls the [`Terminal::draw`] method.
impl<T> WebRenderer for Terminal<T>
where
    T: Backend + 'static,
{
    fn draw_web<F>(mut self, mut render_callback: F)
    where
        F: FnMut(&mut Frame) + 'static,
    {
        let callback = Rc::new(RefCell::new(None));
        *callback.borrow_mut() = Some(Closure::wrap(Box::new({
            let cb = callback.clone();
            move || {
<<<<<<< HEAD
                self.autoresize().unwrap();
                let mut frame = self.get_frame();
                render_callback(&mut frame);
                if let Some(position) = frame.cursor_position {
                    self.set_cursor_position(position);
                } else {
                    self.hide_cursor();
                }
                self.flush().unwrap();
                self.swap_buffers();
                self.backend_mut().flush().unwrap();
=======
                self.draw(|frame| {
                    render_callback(frame);
                })
                .unwrap();
>>>>>>> 29cf2f8f
                Self::request_animation_frame(cb.borrow().as_ref().unwrap());
            }
        }) as Box<dyn FnMut()>));
        Self::request_animation_frame(callback.borrow().as_ref().unwrap());
    }
}<|MERGE_RESOLUTION|>--- conflicted
+++ resolved
@@ -64,24 +64,10 @@
         *callback.borrow_mut() = Some(Closure::wrap(Box::new({
             let cb = callback.clone();
             move || {
-<<<<<<< HEAD
-                self.autoresize().unwrap();
-                let mut frame = self.get_frame();
-                render_callback(&mut frame);
-                if let Some(position) = frame.cursor_position {
-                    self.set_cursor_position(position);
-                } else {
-                    self.hide_cursor();
-                }
-                self.flush().unwrap();
-                self.swap_buffers();
-                self.backend_mut().flush().unwrap();
-=======
                 self.draw(|frame| {
                     render_callback(frame);
                 })
                 .unwrap();
->>>>>>> 29cf2f8f
                 Self::request_animation_frame(cb.borrow().as_ref().unwrap());
             }
         }) as Box<dyn FnMut()>));
