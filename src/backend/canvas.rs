--- conflicted
+++ resolved
@@ -1,12 +1,8 @@
-<<<<<<< HEAD
-use bitvec::bitvec;
-use bitvec::prelude::BitVec;
+use bitvec::{bitvec, prelude::BitVec};
 use ratatui::layout::Rect;
-=======
 use std::io::Result as IoResult;
 
 use crate::{backend::utils::*, error::Error, CursorShape};
->>>>>>> a07c68b9
 use ratatui::{
     backend::WindowSize,
     buffer::Cell,
@@ -14,7 +10,6 @@
     prelude::Backend,
     style::{Color, Modifier},
 };
-use std::io::Result as IoResult;
 use web_sys::{
     js_sys::{Boolean, Map},
     wasm_bindgen::{JsCast, JsValue},
@@ -88,7 +83,6 @@
             .ok_or_else(|| Error::UnableToRetrieveCanvasContext)?
             .dyn_into::<web_sys::CanvasRenderingContext2d>()
             .expect("Unable to cast canvas context");
-
         context.set_font("16px monospace");
         context.set_text_baseline("top");
         parent_element.append_child(&element)?;
@@ -142,12 +136,6 @@
     pub fn new_with_options(options: CanvasBackendOptions) -> Result<Self, Error> {
         let window = window().ok_or(Error::UnableToRetrieveWindow)?;
         let document = window.document().ok_or(Error::UnableToRetrieveDocument)?;
-<<<<<<< HEAD
-        let canvas = Canvas::new(document, width, height, Color::Black)?;
-        let buffer = get_sized_buffer_from_canvas(&canvas.inner);
-        let changed_cells = bitvec![0; buffer.len() * buffer[0].len()];
-
-=======
 
         // parent element of canvas; uses <body> unless specified
         let parent = match options.grid_id.as_ref() {
@@ -162,7 +150,8 @@
             .unwrap_or_else(|| (parent.client_width() as u32, parent.client_height() as u32));
 
         let canvas = Canvas::new(document, parent, width, height, Color::Black)?;
->>>>>>> a07c68b9
+        let buffer = get_sized_buffer_from_canvas(&canvas.inner);
+        let changed_cells = bitvec![0; buffer.len() * buffer[0].len()];
         Ok(Self {
             prev_buffer: buffer.clone(),
             buffer,
