--- conflicted
+++ resolved
@@ -81,13 +81,10 @@
     canvas: Canvas,
     /// Cursor position.
     cursor_position: Option<Position>,
-<<<<<<< HEAD
     /// The cursor shape.
     cursor_shape: CursorShape,
-=======
     /// Draw cell boundaries with specified color.
     debug_mode: Option<String>,
->>>>>>> a9e67ac9
 }
 
 impl CanvasBackend {
@@ -108,11 +105,8 @@
             initialized: false,
             canvas,
             cursor_position: None,
-<<<<<<< HEAD
             cursor_shape: CursorShape::SteadyBlock,
-=======
             debug_mode: None,
->>>>>>> a9e67ac9
         })
     }
 
@@ -121,7 +115,6 @@
         self.canvas.background_color = color;
     }
 
-<<<<<<< HEAD
     /// Returns the [`CursorShape`].
     pub fn cursor_shape(&self) -> &CursorShape {
         &self.cursor_shape
@@ -131,7 +124,8 @@
     pub fn set_cursor_shape(mut self, shape: CursorShape) -> Self {
         self.cursor_shape = shape;
         self
-=======
+    }
+
     /// Enable or disable debug mode to draw cells with a specified color.
     ///
     /// The format of the color is the same as the CSS color format, e.g.:
@@ -150,7 +144,6 @@
     /// ```
     pub fn set_debug_mode<T: Into<String>>(&mut self, color: Option<T>) {
         self.debug_mode = color.map(Into::into);
->>>>>>> a9e67ac9
     }
 
     // Compare the current buffer to the previous buffer and updates the canvas
@@ -197,7 +190,6 @@
                         y as f64 * ymul,
                     )?;
 
-<<<<<<< HEAD
                     // Draw an underline if `CursorShape::SteadyUnderScore` was used
                     if let Some(pos) = self.cursor_position {
                         if pos.y as usize == y
@@ -208,7 +200,8 @@
                                 .context
                                 .fill_text("_", x as f64 * xmul, y as f64 * ymul)?;
                         }
-=======
+                    }
+
                     // Draw the cell boundaries for debugging
                     if let Some(color) = &self.debug_mode {
                         self.canvas.context.set_stroke_style_str(color);
@@ -218,7 +211,6 @@
                             xmul,
                             ymul,
                         );
->>>>>>> a9e67ac9
                     }
 
                     self.canvas.context.restore();
